--- conflicted
+++ resolved
@@ -1,4 +1,3 @@
-<<<<<<< HEAD
 /**
  * PrimeFaces Menu Widget
  */
@@ -1315,10 +1314,7 @@
         this.menuitemLinks = this.jq.find('.ui-menuitem-link:not(.ui-state-disabled)');
         this.treeLinks = this.jq.find('.ui-menu-parent > .ui-menuitem-link:not(.ui-state-disabled)');
         this.bindEvents();
-        
-        if(this.cfg.stateful) {
-            this.stateKey = 'panelMenu-' + this.id;
-        }
+        this.stateKey = 'panelMenu-' + this.id;
         
         this.restoreState();
     },
@@ -1411,19 +1407,13 @@
     },
     
     saveState: function() {
-        if(this.cfg.stateful) {
-            var expandedNodeIds = this.expandedNodes.join(',');
-        
-            PrimeFaces.setCookie(this.stateKey, expandedNodeIds);
-        }
+        var expandedNodeIds = this.expandedNodes.join(',');
+        
+        PrimeFaces.setCookie(this.stateKey, expandedNodeIds);
     },
     
     restoreState: function() {
-        var expandedNodeIds = null; 
-        
-        if(this.cfg.stateful) {
-            expandedNodeIds = PrimeFaces.getCookie(this.stateKey);
-        }
+        var expandedNodeIds = PrimeFaces.getCookie(this.stateKey);
 
         if(expandedNodeIds) {
             this.collapseAll();
@@ -1469,9 +1459,7 @@
     },
     
     clearState: function() {
-        if(this.cfg.stateful) {
-            PrimeFaces.setCookie(this.stateKey, null);
-        }
+        PrimeFaces.setCookie(this.stateKey, null);
     },
     
     collapseAll: function() {
@@ -1512,1504 +1500,4 @@
                     $(this).removeClass('ui-state-hover');
                 });
     }
-=======
-/**
- * PrimeFaces Menu Widget
- */
-PrimeFaces.widget.Menu = PrimeFaces.widget.BaseWidget.extend({
-    
-    init: function(cfg) {
-        this._super(cfg);
-        
-        if(this.cfg.overlay) {
-            this.initOverlay();
-        }
-        
-        this.keyboardTarget = this.jq.children('.ui-helper-hidden-accessible');
-    },
-    
-    initOverlay: function() {
-        var $this = this;
-        
-        this.trigger = PrimeFaces.expressions.SearchExpressionFacade.resolveComponentsAsSelector(this.cfg.trigger);
-
-        //mark trigger and descandants of trigger as a trigger for a primefaces overlay
-        this.trigger.data('primefaces-overlay-target', true).find('*').data('primefaces-overlay-target', true);
-
-        /*
-         * we might have two menus with same ids if an ancestor of a menu is updated,
-         * if so remove the previous one and refresh jq
-         */
-        if(this.jq.length > 1){
-            $(document.body).children(this.jqId).remove();
-            this.jq = $(this.jqId);
-            this.jq.appendTo(document.body);
-        }
-        else if(this.jq.parent().is(':not(body)')) {
-            this.jq.appendTo(document.body);
-        }
-
-        this.cfg.pos = {
-            my: this.cfg.my
-            ,at: this.cfg.at
-            ,of: this.trigger
-        }
-
-        this.trigger.bind(this.cfg.triggerEvent + '.ui-menu', function(e) {
-            var trigger = $(this);
-            
-            if($this.jq.is(':visible')) {
-                $this.hide();
-            }
-            else {
-                $this.show();
-                
-                if(trigger.is(':button')) {
-                    trigger.addClass('ui-state-focus');
-                }
-                
-                e.preventDefault();
-            }   
-        });
-
-        //hide overlay on document click
-        var hideNS = 'mousedown.' + this.id;
-        $(document.body).off(hideNS).on(hideNS, function (e) {            
-            if($this.jq.is(":hidden")) {
-                return;
-            }
-
-            //do nothing if mousedown is on trigger
-            var target = $(e.target);
-            if(target.is($this.trigger.get(0))||$this.trigger.has(target).length > 0) {
-                return;
-            }
-
-            //hide if mouse is outside of overlay except trigger
-            var offset = $this.jq.offset();
-            if(e.pageX < offset.left ||
-                e.pageX > offset.left + $this.jq.width() ||
-                e.pageY < offset.top ||
-                e.pageY > offset.top + $this.jq.height()) {
-                
-                $this.hide(e);
-            }
-        });
-
-        //Hide overlay on resize
-        var resizeNS = 'resize.' + this.id;
-        $(window).off(resizeNS).on(resizeNS, function() {
-            if($this.jq.is(':visible')) {
-                $this.align();
-            }
-        });
-
-        //dialog support
-        this.setupDialogSupport();
-    },
-    
-    setupDialogSupport: function() {
-        var dialog = this.trigger.parents('.ui-dialog:first');
-
-        if(dialog.length == 1) {
-            this.jq.css('position', 'fixed');
-        }
-    },
-    
-    show: function() {
-        this.align();
-        this.jq.css('z-index', ++PrimeFaces.zindex).show();
-    },
-    
-    hide: function() {
-        this.jq.fadeOut('fast');
-        
-        if(this.trigger && this.trigger.is(':button')) {
-            this.trigger.removeClass('ui-state-focus');
-        }
-    },
-    
-    align: function() {
-        var fixedPosition = this.jq.css('position') == 'fixed',
-        win = $(window),
-        positionOffset = fixedPosition ? '-' + win.scrollLeft() + ' -' + win.scrollTop() : null;
-
-        this.cfg.pos.offset = positionOffset;
-
-        this.jq.css({left:'', top:''}).position(this.cfg.pos);
-    }
-});
-
-/**
- * PrimeFaces TieredMenu Widget
- */
-PrimeFaces.widget.TieredMenu = PrimeFaces.widget.Menu.extend({
-    
-    init: function(cfg) {
-        this._super(cfg);
-        
-        this.cfg.toggleEvent = this.cfg.toggleEvent||'hover';
-        this.links = this.jq.find('a.ui-menuitem-link:not(.ui-state-disabled)');
-        this.rootLinks = this.jq.find('> ul.ui-menu-list > .ui-menuitem > .ui-menuitem-link');
-                
-        this.bindEvents();
-    },
-    
-    bindEvents: function() {        
-        this.bindItemEvents();
-        this.bindKeyEvents();
-        this.bindDocumentHandler();
-    },
-    
-    bindItemEvents: function() {        
-        if(this.cfg.toggleEvent === 'hover')
-            this.bindHoverModeEvents();
-        else if(this.cfg.toggleEvent === 'click')
-            this.bindClickModeEvents();
-    },
-    
-    bindHoverModeEvents: function() {
-        var $this = this;
-        
-        this.links.mouseenter(function() {
-            var link = $(this),
-            menuitem = link.parent();
-
-            var activeSibling = menuitem.siblings('.ui-menuitem-active');
-            if(activeSibling.length === 1) {
-                activeSibling.find('li.ui-menuitem-active').each(function() {
-                    $this.deactivate($(this));
-                });
-                $this.deactivate(activeSibling);
-            }
-
-            if($this.cfg.autoDisplay||$this.active) {
-                if(menuitem.hasClass('ui-menuitem-active'))
-                    $this.reactivate(menuitem);
-                else
-                    $this.activate(menuitem);
-            }
-            else {
-                $this.highlight(menuitem);
-            }
-        });
-
-        this.rootLinks.click(function(e) {
-            var link = $(this),
-            menuitem = link.parent(),
-            submenu = menuitem.children('ul.ui-menu-child');
-
-            $this.itemClick = true;
-
-            if(submenu.length === 1) {
-                if(submenu.is(':visible')) {
-                    $this.active = false;
-                    $this.deactivate(menuitem);
-                }
-                else {                     
-                    $this.active = true;
-                    $this.highlight(menuitem);
-                    $this.showSubmenu(menuitem, submenu);
-                }
-            }
-        });
-
-        this.links.filter('.ui-submenu-link').click(function(e) {
-            $this.itemClick = true;
-            e.preventDefault();
-        });
-
-        this.jq.find('ul.ui-menu-list').mouseleave(function(e) {
-           if($this.activeitem) {
-               $this.deactivate($this.activeitem);
-           }
-
-           e.stopPropagation();
-        });
-    },
-    
-    bindClickModeEvents: function() {
-        var $this = this;
-        
-        this.links.mouseenter(function() {
-            var menuitem = $(this).parent();
-            
-            if(!menuitem.hasClass('ui-menuitem-active')) {
-                menuitem.addClass('ui-menuitem-highlight').children('a.ui-menuitem-link').addClass('ui-state-hover');
-            }
-        })
-        .mouseleave(function() {
-            var menuitem = $(this).parent();
-
-            if(!menuitem.hasClass('ui-menuitem-active')) {
-                menuitem.removeClass('ui-menuitem-highlight').children('a.ui-menuitem-link').removeClass('ui-state-hover');
-            }
-        });
-
-        this.links.filter('.ui-submenu-link').on('click.tieredMenu', function(e) {
-            var link = $(this),
-            menuitem = link.parent(),
-            submenu = menuitem.children('ul.ui-menu-child');
-
-            $this.itemClick = true;
-
-            var activeSibling = menuitem.siblings('.ui-menuitem-active');
-            if(activeSibling.length) {
-                activeSibling.find('li.ui-menuitem-active').each(function() {
-                    $this.deactivate($(this));
-                });
-                $this.deactivate(activeSibling);
-            }
-
-            if(submenu.length) {
-                if(submenu.is(':visible')) {
-                    $this.deactivate(menuitem);
-                    menuitem.addClass('ui-menuitem-highlight').children('a.ui-menuitem-link').addClass('ui-state-hover');
-                }
-                else {
-                    menuitem.addClass('ui-menuitem-active').children('a.ui-menuitem-link').removeClass('ui-state-hover').addClass('ui-state-active');
-                    $this.showSubmenu(menuitem, submenu);
-                }
-            }
-
-            e.preventDefault();
-        });
-    },
-            
-    bindKeyEvents: function() {
-        //not implemented
-    },
-    
-    bindDocumentHandler: function() {
-        var $this = this,
-        clickNS = 'click.' + this.id;
-        
-        $(document.body).off(clickNS).on(clickNS, function(e) {
-            if($this.itemClick) {
-                $this.itemClick = false;
-                return;
-            }
-            
-            $this.reset();
-        });
-    },
-    
-    deactivate: function(menuitem, animate) {
-        this.activeitem = null;
-        menuitem.children('a.ui-menuitem-link').removeClass('ui-state-hover ui-state-active');
-        menuitem.removeClass('ui-menuitem-active ui-menuitem-highlight');
-        
-        if(animate)
-            menuitem.children('ul.ui-menu-child').fadeOut('fast');
-        else
-            menuitem.children('ul.ui-menu-child').hide();
-    },
-    
-    activate: function(menuitem) {
-        this.highlight(menuitem);
-
-        var submenu = menuitem.children('ul.ui-menu-child');
-        if(submenu.length == 1) {
-            this.showSubmenu(menuitem, submenu);
-        }
-    },
-    
-    reactivate: function(menuitem) {
-        this.activeitem = menuitem;
-        var submenu = menuitem.children('ul.ui-menu-child'),
-        activeChilditem = submenu.children('li.ui-menuitem-active:first'),
-        _self = this;
-        
-        if(activeChilditem.length == 1) {
-            _self.deactivate(activeChilditem);
-        }
-    },
-    
-    highlight: function(menuitem) {
-        this.activeitem = menuitem;
-        menuitem.children('a.ui-menuitem-link').addClass('ui-state-hover');
-        menuitem.addClass('ui-menuitem-active');
-    },
-    
-    showSubmenu: function(menuitem, submenu) {
-        var pos ={
-            my: 'left top',
-            at: 'right top',
-            of: menuitem,
-            collision: 'flipfit'
-        };
-
-        submenu.css('z-index', ++PrimeFaces.zindex)
-            .show()
-            .position(pos);
-    },
-            
-    reset: function() {
-        var $this = this;
-        this.active = false;
-
-        this.jq.find('li.ui-menuitem-active').each(function() {
-            $this.deactivate($(this), true);
-        });
-    }
-    
-});
-
-/**
- * PrimeFaces Menubar Widget
- */
-PrimeFaces.widget.Menubar = PrimeFaces.widget.TieredMenu.extend({
-    
-    showSubmenu: function(menuitem, submenu) {
-        var pos = null;
-        
-        if(menuitem.parent().hasClass('ui-menu-child')) {
-            pos = {
-                my: 'left top',
-                at: 'right top',
-                of: menuitem,
-                collision: 'flipfit'
-            };
-        }
-        else {
-            pos = {
-                my: 'left top',
-                at: 'left bottom',
-                of: menuitem,
-                collision: 'flipfit'
-            };
-        }
-        
-        submenu.css('z-index', ++PrimeFaces.zindex)
-                .show()
-                .position(pos);
-    },
-          
-    //@Override
-    bindKeyEvents: function() {
-        var $this = this;
-
-        this.keyboardTarget.on('focus.menubar', function(e) {
-            $this.highlight($this.links.eq(0).parent());
-        })
-        .on('blur.menubar', function() {
-            $this.reset();
-        })
-        .on('keydown.menu', function(e) {
-            var currentitem = $this.activeitem;
-            if(!currentitem) {
-                return;
-            }
-            
-            var isRootLink = !currentitem.closest('ul').hasClass('ui-menu-child'),
-            keyCode = $.ui.keyCode;
-            
-            switch(e.which) {
-                    case keyCode.LEFT:
-                        if(isRootLink) {
-                            var prevItem = currentitem.prevAll('.ui-menuitem:not(.ui-menubar-options):first');
-                            if(prevItem.length) {
-                                $this.deactivate(currentitem);
-                                $this.highlight(prevItem);
-                            }
-                            
-                            e.preventDefault();
-                        }
-                        else {
-                            if(currentitem.hasClass('ui-menu-parent') && currentitem.children('.ui-menu-child').is(':visible')) {
-                                $this.deactivate(currentitem);
-                                $this.highlight(currentitem);
-                            }
-                            else {
-                                var parentItem = currentitem.parent().parent();
-                                $this.deactivate(currentitem);
-                                $this.deactivate(parentItem);
-                                $this.highlight(parentItem);
-                            }
-                        }
-                    break;
-                    
-                    case keyCode.RIGHT:
-                        if(isRootLink) {
-                            var nextItem = currentitem.nextAll('.ui-menuitem:not(.ui-menubar-options):first');
-                            if(nextItem.length) {
-                                $this.deactivate(currentitem);
-                                $this.highlight(nextItem);
-                            }
-
-                            e.preventDefault();
-                        }
-                        else {
-                            if(currentitem.hasClass('ui-menu-parent')) {
-                                var submenu = currentitem.children('.ui-menu-child');
-                                
-                                if(submenu.is(':visible'))
-                                    $this.highlight(submenu.children('.ui-menuitem:first'));
-                                else
-                                    $this.activate(currentitem);
-                            }
-                        }
-                    break;
-                    
-                    case keyCode.UP:
-                        if(!isRootLink) {         
-                            var prevItem = currentitem.prev('.ui-menuitem');
-                            if(prevItem.length) {
-                                $this.deactivate(currentitem);
-                                $this.highlight(prevItem);
-                            }                   
-                        }
-                        
-                        e.preventDefault();
-                    break;
-                    
-                    case keyCode.DOWN:
-                        if(isRootLink) {
-                            var submenu = currentitem.children('ul.ui-menu-child');
-                            if(submenu.is(':visible'))
-                                $this.highlight(submenu.children('.ui-menuitem:first'));
-                            else
-                                $this.activate(currentitem);                        
-                        }
-                        else {
-                            var nextItem = currentitem.next('.ui-menuitem');
-                            if(nextItem.length) {
-                                $this.deactivate(currentitem);
-                                $this.highlight(nextItem);
-                            }
-                        }
-                        
-                        e.preventDefault();
-                    break;
-                    
-                    case keyCode.ENTER:
-                    case keyCode.NUMPAD_ENTER:
-                        currentitem.children('.ui-menuitem-link').trigger('click');
-                        $this.jq.blur();
-                        e.preventDefault();
-                    break;
-                    
-            }        
-        });
-    }
-    
-});
-
-/**
- * PrimeFaces SlideMenu Widget
- */
-PrimeFaces.widget.SlideMenu = PrimeFaces.widget.Menu.extend({
-    
-    init: function(cfg) {
-        this._super(cfg);
-        
-        //elements
-        this.submenus = this.jq.find('ul.ui-menu-list');
-        this.wrapper = this.jq.children('div.ui-slidemenu-wrapper');
-        this.content = this.wrapper.children('div.ui-slidemenu-content');
-        this.rootList = this.content.children('ul.ui-menu-list');
-        this.links = this.jq.find('a.ui-menuitem-link:not(.ui-state-disabled)');
-        this.backward = this.wrapper.children('div.ui-slidemenu-backward');
-        this.rendered = false;
-                
-        //config
-        this.stack = [];
-        this.jqWidth = this.jq.width();
-        
-        if(!this.jq.hasClass('ui-menu-dynamic')) {
-            
-            if(this.jq.is(':not(:visible)')) {
-                var hiddenParent = this.jq.closest('.ui-hidden-container'),
-                hiddenParentWidgetVar = hiddenParent.data('widget'),
-                $this = this;
-
-                if(hiddenParentWidgetVar) {
-                    var hiddenParentWidget = PF(hiddenParentWidgetVar);
-                    
-                    if(hiddenParentWidget) {
-                        hiddenParentWidget.addOnshowHandler(function() {
-                            return $this.render();
-                        });
-                    }
-                }
-            }
-            else {
-                this.render();
-            }
-        }
-                
-        this.bindEvents();
-    },
-    
-    bindEvents: function() {
-        var $this = this;
-        
-        this.links.mouseenter(function() {
-           $(this).addClass('ui-state-hover'); 
-        })
-        .mouseleave(function() {
-           $(this).removeClass('ui-state-hover'); 
-        })
-        .click(function(e) {
-            var link = $(this),
-            submenu = link.next();
-           
-            if(submenu.length) {
-               $this.forward(submenu);
-               e.preventDefault();
-            }
-        });
-        
-        this.backward.click(function() {
-            $this.back();
-        });
-    },
-    
-    forward: function(submenu) {
-        var _self = this;
-        
-        this.push(submenu);
-        
-        var rootLeft = -1 * (this.depth() * this.jqWidth);
-        
-        submenu.show().css({
-            left: this.jqWidth
-        });
-               
-        this.rootList.animate({
-            left: rootLeft
-        }, 500, 'easeInOutCirc', function() {
-            if(_self.backward.is(':hidden')) {
-                _self.backward.fadeIn('fast');
-            }
-        });
-    },
-    
-    back: function() {
-        var _self = this,
-        last = this.pop(),
-        depth = this.depth();
-            
-        var rootLeft = -1 * (depth * this.jqWidth);
-
-        this.rootList.animate({
-            left: rootLeft
-        }, 500, 'easeInOutCirc', function() {
-            if(last !== null) {
-                last.hide();
-            }
-            
-            if(depth == 0) {
-                _self.backward.fadeOut('fast');
-            }
-        });
-    },
-    
-    push: function(submenu) {
-        this.stack.push(submenu);
-    },
-    
-    pop: function() {
-        return this.stack.length !== 0 ? this.stack.pop() : null;
-    },
-    
-    last: function() {
-        return this.stack[this.stack.length - 1];
-    },
-    
-    depth: function() {
-        return this.stack.length;
-    },
-    
-    render: function() {
-        this.submenus.width(this.jq.width());
-        this.wrapper.height(this.rootList.outerHeight(true) + this.backward.outerHeight(true));
-        this.content.height(this.rootList.outerHeight(true));
-        this.rendered = true;
-    },
-    
-    show: function() {                
-        this.align();
-        this.jq.css('z-index', ++PrimeFaces.zindex).show();
-        
-        if(!this.rendered) {
-            this.render();
-        }
-    }
-});
-
-/**
- * PrimeFaces PlainMenu Widget
- */
-PrimeFaces.widget.PlainMenu = PrimeFaces.widget.Menu.extend({
-    
-    init: function(cfg) {
-        this._super(cfg);
-        
-        this.menuitemLinks = this.jq.find('.ui-menuitem-link:not(.ui-state-disabled)');
-        
-        //events
-        this.bindEvents();
-        
-        if(this.cfg.toggleable) {
-            this.collapsedIds = [];
-            this.stateKey = 'menu-' + this.id;
-            this.restoreState();
-        }
-    },
-            
-    bindEvents: function() {  
-        var $this = this;
-        
-        this.menuitemLinks.mouseenter(function(e) {
-            if($this.jq.is(':focus')) {
-                $this.jq.blur();
-            }
-            
-            $(this).addClass('ui-state-hover');
-        })
-        .mouseleave(function(e) {
-            $(this).removeClass('ui-state-hover');
-        });
-
-        if(this.cfg.overlay) {
-            this.menuitemLinks.click(function() {
-                $this.hide();
-            });  
-        }
-        
-        if(this.cfg.toggleable) {
-            this.jq.find('> .ui-menu-list > .ui-widget-header').on('mouseover.menu', function() {
-                $(this).addClass('ui-state-hover');
-            })
-            .on('mouseout.menu', function() {
-                $(this).removeClass('ui-state-hover');
-            })
-            .on('click.menu', function(e) {
-                var header = $(this);
-
-                if(header.find('> h3 > .ui-icon').hasClass('ui-icon-triangle-1-s'))
-                    $this.collapseSubmenu(header, true);
-                else
-                    $this.expandSubmenu(header, true);
-                
-                PrimeFaces.clearSelection();
-                e.preventDefault();
-            });
-        }
-        
-        this.keyboardTarget.on('focus.menu', function() {
-            $this.menuitemLinks.eq(0).addClass('ui-state-hover');
-        })
-        .on('blur.menu', function() {
-            $this.menuitemLinks.filter('.ui-state-hover').removeClass('ui-state-hover');
-        })
-        .on('keydown.menu', function(e) {
-            var currentLink = $this.menuitemLinks.filter('.ui-state-hover'),
-            keyCode = $.ui.keyCode;
-            
-            switch(e.which) {
-                    case keyCode.UP:
-                        var prevItem = currentLink.parent().prevAll('.ui-menuitem:first');
-                        if(prevItem.length) {
-                            currentLink.removeClass('ui-state-hover');
-                            prevItem.children('.ui-menuitem-link').addClass('ui-state-hover');
-                        }
-
-                        e.preventDefault();
-                    break;
-                    
-                    case keyCode.DOWN:
-                        var nextItem = currentLink.parent().nextAll('.ui-menuitem:first');
-                        if(nextItem.length) {
-                            currentLink.removeClass('ui-state-hover');
-                            nextItem.children('.ui-menuitem-link').addClass('ui-state-hover');
-                        }
-                        
-                        e.preventDefault();
-                    break;
-                    
-                    case keyCode.ENTER:
-                    case keyCode.NUMPAD_ENTER:
-                        currentLink.trigger('click');
-                        $this.jq.blur();
-                        e.preventDefault();
-                    break;
-                    
-            }        
-        });
-    },
-            
-    collapseSubmenu: function(header, stateful) {
-        var items = header.nextUntil('li.ui-widget-header');
-        
-        header.attr('aria-expanded', false)
-                .find('> h3 > .ui-icon').removeClass('ui-icon-triangle-1-s').addClass('ui-icon-triangle-1-e');
-
-        items.hide();
-
-        if(stateful) {
-            this.collapsedIds.push(header.attr('id'));
-            this.saveState();
-        }
-    },
-
-    expandSubmenu: function(header, stateful) {
-        var items = header.nextUntil('li.ui-widget-header');
-
-        header.attr('aria-expanded', false)
-                .find('> h3 > .ui-icon').removeClass('ui-icon-triangle-1-e').addClass('ui-icon-triangle-1-s');
-
-        items.show();
-
-        if(stateful) {
-            var id = header.attr('id');        
-            this.collapsedIds = $.grep(this.collapsedIds, function(value) {
-                return (value !== id);
-            });
-            this.saveState();
-        }
-    },
-    
-    saveState: function() {        
-        PrimeFaces.setCookie(this.stateKey, this.collapsedIds.join(','));
-    },
-    
-    restoreState: function() {
-        var collapsedIdsAsString = PrimeFaces.getCookie(this.stateKey);
-
-        if(collapsedIdsAsString) {
-            this.collapsedIds = collapsedIdsAsString.split(',');
-            
-            for(var i = 0 ; i < this.collapsedIds.length; i++) {
-                this.collapseSubmenu($(PrimeFaces.escapeClientId(this.collapsedIds[i])), false);
-            }
-        }
-    },
-    
-    clearState: function() {
-        PrimeFaces.setCookie(this.stateKey, null);
-    }
-    
-});
-            
-/*
- * PrimeFaces MenuButton Widget
- */
-PrimeFaces.widget.MenuButton = PrimeFaces.widget.BaseWidget.extend({
-    
-    init: function(cfg) {
-        this._super(cfg);
-        
-        this.menuId = this.jqId + '_menu';
-        this.button = this.jq.children('button');
-        this.menu = this.jq.children('.ui-menu');
-        this.menuitems = this.jq.find('.ui-menuitem');
-        this.cfg.disabled = this.button.is(':disabled');
-
-        if(!this.cfg.disabled) {
-            this.bindEvents();
-            this.appendPanel();
-        }
-    },
-        
-    bindEvents: function() {  
-        var $this = this;
-
-        //button visuals
-        this.button.mouseover(function(){
-            if(!$this.button.hasClass('ui-state-focus')) {
-                $this.button.addClass('ui-state-hover');
-            }
-        }).mouseout(function() {
-            if(!$this.button.hasClass('ui-state-focus')) {
-                $this.button.removeClass('ui-state-hover ui-state-active');
-            }
-        }).mousedown(function() {
-            $(this).removeClass('ui-state-focus ui-state-hover').addClass('ui-state-active');
-        }).mouseup(function() {
-            var el = $(this);
-            el.removeClass('ui-state-active')
-
-            if($this.menu.is(':visible')) {
-                el.addClass('ui-state-hover');
-                $this.hide();
-            } 
-            else {
-                el.addClass('ui-state-focus');
-                $this.show();
-            }
-        }).focus(function() {
-            $(this).addClass('ui-state-focus');
-        }).blur(function() {
-            $(this).removeClass('ui-state-focus');
-        });
-
-        //mark button and descandants of button as a trigger for a primefaces overlay
-        this.button.data('primefaces-overlay-target', true).find('*').data('primefaces-overlay-target', true);
-
-        //menuitem visuals
-        this.menuitems.mouseover(function(e) {
-            var element = $(this);
-            if(!element.hasClass('ui-state-disabled')) {
-                element.addClass('ui-state-hover');
-            }
-        }).mouseout(function(e) {
-            $(this).removeClass('ui-state-hover');
-        }).click(function() {
-            $this.button.removeClass('ui-state-focus');
-            $this.hide();
-        });
-
-        /**
-        * handler for document mousedown to hide the overlay
-        **/
-        var hideNS = 'mousedown.' + this.id;
-        $(document.body).off(hideNS).on(hideNS, function (e) {
-            //do nothing if hidden already
-            if($this.menu.is(":hidden") || $this.cfg.disabled) {
-                return;
-            }
-
-            //do nothing if mouse is on button
-            var target = $(e.target);
-            if(target.is($this.button)||$this.button.has(target).length > 0) {
-                return;
-            }
-
-            //hide overlay if mouse is outside of overlay except button
-            var offset = $this.menu.offset();
-            if(e.pageX < offset.left ||
-                e.pageX > offset.left + $this.menu.width() ||
-                e.pageY < offset.top ||
-                e.pageY > offset.top + $this.menu.height()) {
-
-                $this.button.removeClass('ui-state-focus ui-state-hover');
-                $this.hide();
-            }
-        });
-
-        //Realign overlay on window resize
-        var resizeNS = 'resize.' + this.id;
-        $(window).unbind(resizeNS).bind(resizeNS, function() {
-            if($this.menu.is(':visible')) {
-                $this.alignPanel();
-            }
-        });
-
-        //aria
-        this.button.attr('role', 'button').attr('aria-disabled', this.button.is(':disabled'));
-    },
-    
-    appendPanel: function() {
-        var container = this.cfg.appendTo ? PrimeFaces.expressions.SearchExpressionFacade.resolveComponentsAsSelector(this.cfg.appendTo): $(document.body);
-        
-        if(!container.is(this.jq)) {
-            container.children(this.menuId).remove();
-            this.menu.appendTo(container);
-        }
-    },
-        
-    show: function() {
-        this.alignPanel();
-
-        this.menu.show();
-    },
-    
-    hide: function() {
-        this.menu.fadeOut('fast');
-    },
-    
-    alignPanel: function() {
-        this.menu.css({left:'', top:'','z-index': ++PrimeFaces.zindex});
-        
-        if(this.menu.parent().is(this.jq)) {
-            this.menu.css({
-                left: 0,
-                top: this.jq.innerHeight()
-            });
-        }
-        else {
-            this.menu.position({
-                my: 'left top'
-                ,at: 'left bottom'
-                ,of: this.button
-            });
-        }
-    }
-    
-});
-
-/**
- * PrimeFaces ContextMenu Widget
- */
-PrimeFaces.widget.ContextMenu = PrimeFaces.widget.TieredMenu.extend({
-    
-    init: function(cfg) {
-        cfg.autoDisplay = true;
-        this._super(cfg);
-        this.cfg.selectionMode = this.cfg.selectionMode||'multiple';
-        
-        var _self = this,
-        documentTarget = (this.cfg.target === undefined);
-
-        //event
-        this.cfg.event = this.cfg.event||'contextmenu';
-
-        //target
-        this.jqTargetId = documentTarget ? document : PrimeFaces.escapeClientId(this.cfg.target);
-        this.jqTarget = $(this.jqTargetId);
-        
-        //append to body
-        if(!this.jq.parent().is(document.body)) {
-            this.jq.appendTo('body');
-        }
-        
-        //attach contextmenu
-        if(documentTarget) {
-            $(document).off('contextmenu.ui-contextmenu').on('contextmenu.ui-contextmenu', function(e) {
-                _self.show(e);
-            });
-        }
-        else {
-            if(this.cfg.type === 'DataTable') {
-                this.bindDataTable();
-            }
-            else if(this.cfg.type === 'TreeTable') {
-                this.bindTreeTable();
-            }
-            else if(this.cfg.type === 'Tree') {
-                this.bindTree();
-            }
-            else {                
-                var event = this.cfg.event + '.ui-contextmenu';
-                
-                $(document).off(event, this.jqTargetId).on(event, this.jqTargetId, null, function(e) {
-                    _self.show(e);
-                });
-            }
-            
-        }
-    },
-    
-    bindDataTable: function() {
-        var rowSelector = this.jqTargetId + ' tbody.ui-datatable-data > tr.ui-widget-content.ui-datatable-selectable:not(.ui-datatable-empty-message)',
-        event = this.cfg.event + '.datatable',
-        $this = this;
-        
-        $(document).off(event, rowSelector)
-                    .on(event, rowSelector, null, function(e) {
-                        var widget = PrimeFaces.widgets[$this.cfg.targetWidgetVar];
-                        
-                        if(widget.cfg.selectionMode) {
-                            widget.onRowRightClick(e, this, $this.cfg.selectionMode);
-
-                            $this.show(e);
-                        }
-                        else if(widget.cfg.editMode === 'cell') {
-                            var target = $(e.target),
-                            cell = target.is('td.ui-editable-column') ? target : target.parents('td.ui-editable-column:first');
-                            
-                            if(widget.contextMenuCell) {
-                                widget.contextMenuCell.removeClass('ui-state-highlight');
-                            }
-                            
-                            widget.contextMenuClick = true;
-                            widget.contextMenuCell = cell;
-                            widget.contextMenuCell.addClass('ui-state-highlight');
-                            
-                            $this.show(e);
-                        }
-                    });
-    },
-    
-    bindTreeTable: function() {
-        var rowSelector = this.jqTargetId + ' .ui-treetable-data > ' + (this.cfg.nodeType ? 'tr.ui-treetable-selectable-node.' + this.cfg.nodeType : 'tr.ui-treetable-selectable-node'),
-        event = this.cfg.event + '.treetable',
-        _self = this;
-        
-        $(document).off(event, rowSelector)
-                    .on(event, rowSelector, null, function(e) {
-                    	PrimeFaces.widgets[_self.cfg.targetWidgetVar].onRowRightClick(e, $(this));
-                        _self.show(e);
-                        e.preventDefault();
-                    });
-    },
-    
-    bindTree: function() {
-        var nodeContentSelector = this.jqTargetId + ' .ui-tree-selectable',
-        nodeEvent = this.cfg.nodeType ? this.cfg.event + '.treenode.' + this.cfg.nodeType : this.cfg.event + '.treenode',
-        containerEvent = this.cfg.event + '.tree',
-        $this = this;
-                
-        $(document).off(nodeEvent, nodeContentSelector)
-                    .on(nodeEvent, nodeContentSelector, null, function(e) {
-                        var nodeContent = $(this);
-                        
-                        if($this.cfg.nodeType === undefined || nodeContent.parent().data('nodetype') === $this.cfg.nodeType) {
-                        	PrimeFaces.widgets[$this.cfg.targetWidgetVar].nodeRightClick(e, nodeContent);
-                            $this.show(e);
-                            e.preventDefault();
-                        }
-                    });
-                                    
-        $(document).off(containerEvent, this.jqTargetId)
-                    .on(containerEvent, this.jqTargetId, null, function(e) {
-                if(PrimeFaces.widgets[$this.cfg.targetWidgetVar].isEmpty()) {
-                    $this.show(e);
-                    e.preventDefault();
-                }
-        });
-    },
-    
-    refresh: function(cfg) {
-        var jqId = PrimeFaces.escapeClientId(cfg.id),
-        instances = $(jqId);
-        
-        if(instances.length > 1) {
-            $(document.body).children(jqId).remove();
-        }
-
-        this.init(cfg);
-    },
-    
-    bindItemEvents: function() {
-        this._super();
-        
-        var _self = this;
-        
-        //hide menu on item click
-        this.links.bind('click', function() {
-            _self.hide();
-        });
-    },
-    
-    bindDocumentHandler: function() {
-        var $this = this,
-        clickNS = 'click.' + this.id;
-        
-        //hide overlay when document is clicked
-        $(document.body).off(clickNS).on(clickNS, function(e) {
-            if($this.jq.is(":hidden")) {
-                return;
-            }
-                        
-            $this.hide();
-        });
-    },
-    
-    show: function(e) { 
-        if(this.cfg.targetFilter && $(e.target).is(':not(' + this.cfg.targetFilter + ')')) {
-            return;
-        }
-        
-        //hide other contextmenus if any
-        $(document.body).children('.ui-contextmenu:visible').hide();
-
-        var win = $(window),
-        left = e.pageX,
-        top = e.pageY,
-        width = this.jq.outerWidth(),
-        height = this.jq.outerHeight();
-
-        //collision detection for window boundaries
-        if((left + width) > (win.width())+ win.scrollLeft()) {
-            left = left - width;
-        }
-        if((top + height ) > (win.height() + win.scrollTop())) {
-            top = top - height;
-        }
-        
-        if(this.cfg.beforeShow) {
-            var retVal = this.cfg.beforeShow.call(this, e);
-            if(retVal === false) {
-                return;
-            }
-        }
-
-        this.jq.css({
-            'left': left,
-            'top': top,
-            'z-index': ++PrimeFaces.zindex
-        }).show();
-
-        e.preventDefault();
-    },
-    
-    hide: function() {
-        var _self = this;
-        
-        //hide submenus
-        this.jq.find('li.ui-menuitem-active').each(function() {
-            _self.deactivate($(this), true);
-        });
-        
-        this.jq.fadeOut('fast');
-    },
-    
-    isVisible: function() {
-        return this.jq.is(':visible');
-    },
-    
-    getTarget: function() {
-        return this.jqTarget;
-    }
-
-});
-
-/**
- * PrimeFaces MegaMenu Widget
- */
-PrimeFaces.widget.MegaMenu = PrimeFaces.widget.BaseWidget.extend({
-    
-    init: function(cfg) {
-        this._super(cfg);
-        
-        this.cfg.vertical = this.jq.hasClass('ui-megamenu-vertical');
-        this.rootList = this.jq.children('ul.ui-menu-list');
-        this.rootLinks = this.rootList.find('> li.ui-menuitem > a.ui-menuitem-link:not(.ui-state-disabled)');                  
-        this.subLinks = this.jq.find('.ui-menu-child a.ui-menuitem-link:not(.ui-state-disabled)');
-        
-        if(this.cfg.activeIndex !== undefined) {
-            this.rootLinks.eq(this.cfg.activeIndex).addClass('ui-state-active');
-        }
-        
-        this.bindEvents();
-    },
-    
-    bindEvents: function() {
-        var $this = this;
-  
-        this.rootLinks.mouseenter(function(e) {
-            var link = $(this),
-            menuitem = link.parent();
-            
-            var current = menuitem.siblings('.ui-menuitem-active');
-            if(current.length > 0) {
-                $this.deactivate(current, false);
-            }
-            
-            if($this.cfg.autoDisplay||$this.active) {
-                $this.activate(menuitem);
-            }
-            else {
-                $this.highlight(menuitem);
-            }
-            
-        });
-        
-        if(this.cfg.autoDisplay === false) {
-            this.rootLinks.data('primefaces-megamenu', this.id).find('*').data('primefaces-megamenu', this.id)
-            
-            this.rootLinks.click(function(e) {
-                var link = $(this),
-                menuitem = link.parent(),
-                submenu = link.next();
-
-                if(submenu.length === 1) {
-                    if(submenu.is(':visible')) {
-                        $this.active = false;
-                        $this.deactivate(menuitem, true);
-                    }
-                    else {                                        
-                        $this.active = true;
-                        $this.activate(menuitem);
-                    }
-                }
-                
-                e.preventDefault();
-            });
-        }
-        else {
-            this.rootLinks.filter('.ui-submenu-link').click(function(e) {
-                e.preventDefault();
-            });
-        }
-
-        this.subLinks.mouseenter(function() {
-            $(this).addClass('ui-state-hover');
-        })
-        .mouseleave(function() {
-            $(this).removeClass('ui-state-hover');
-        });
-        
-        this.rootList.mouseleave(function(e) {
-            var activeitem = $this.rootList.children('.ui-menuitem-active');
-            if(activeitem.length === 1) {
-                $this.deactivate(activeitem, false);
-            }
-        });
-        
-        this.rootList.find('> li.ui-menuitem > ul.ui-menu-child').mouseleave(function(e) {            
-            e.stopPropagation();
-        });
-        
-        $(document.body).click(function(e) {
-            var target = $(e.target);
-            if(target.data('primefaces-megamenu') === $this.id) {
-                return;
-            }
-            
-            $this.active = false;
-            $this.deactivate($this.rootList.children('li.ui-menuitem-active'), true);
-        });
-    },
-    
-    deactivate: function(menuitem, animate) {
-        var link = menuitem.children('a.ui-menuitem-link'),
-        submenu = link.next();
-        
-        menuitem.removeClass('ui-menuitem-active');
-        link.removeClass('ui-state-hover');
-        
-        if(submenu.length > 0) {
-            if(animate)
-                submenu.fadeOut('fast');
-            else
-                submenu.hide();
-        }
-    },
-    
-    highlight: function(menuitem) {
-        var link = menuitem.children('a.ui-menuitem-link');
-
-        menuitem.addClass('ui-menuitem-active');
-        link.addClass('ui-state-hover');
-    },
-    
-    activate: function(menuitem) {
-        var submenu = menuitem.children('.ui-menu-child'),
-        $this = this;
-        
-        $this.highlight(menuitem);
-        
-        if(submenu.length > 0) {
-            $this.showSubmenu(menuitem, submenu);
-        }
-    },
-    
-    showSubmenu: function(menuitem, submenu) {
-        var pos = null;
-        
-        if(this.cfg.vertical) {
-            pos = {
-                my: 'left top',
-                at: 'right top',
-                of: menuitem,
-                collision: 'flipfit'
-            };
-        }
-        else {
-            pos = {
-                my: 'left top',
-                at: 'left bottom',
-                of: menuitem,
-                collision: 'flipfit'
-            };
-        }
-
-        submenu.css('z-index', ++PrimeFaces.zindex)
-                .show()
-                .position(pos);
-    }
-    
-});
-/**
- * PrimeFaces PanelMenu Widget
- */
-PrimeFaces.widget.PanelMenu = PrimeFaces.widget.BaseWidget.extend({
-
-    init: function(cfg) {
-        this._super(cfg);
-        this.headers = this.jq.find('> .ui-panelmenu-panel > h3.ui-panelmenu-header:not(.ui-state-disabled)');
-        this.menuitemLinks = this.jq.find('.ui-menuitem-link:not(.ui-state-disabled)');
-        this.treeLinks = this.jq.find('.ui-menu-parent > .ui-menuitem-link:not(.ui-state-disabled)');
-        this.bindEvents();
-        this.stateKey = 'panelMenu-' + this.id;
-        
-        this.restoreState();
-    },
-
-    bindEvents: function() {
-        var _self = this;
-
-        this.headers.mouseover(function() {
-            var element = $(this);
-            if(!element.hasClass('ui-state-active')) {
-                element.addClass('ui-state-hover');
-            }
-        }).mouseout(function() {
-            var element = $(this);
-            if(!element.hasClass('ui-state-active')) {
-                element.removeClass('ui-state-hover');
-            }
-        }).click(function(e) {
-            var header = $(this);
-
-            if(header.hasClass('ui-state-active'))
-                _self.collapseRootSubmenu($(this));
-            else
-                _self.expandRootSubmenu($(this), false);
-
-            e.preventDefault();
-        });
-
-        this.menuitemLinks.mouseover(function() {
-            $(this).addClass('ui-state-hover');
-        }).mouseout(function() {
-            $(this).removeClass('ui-state-hover');
-        });
-
-        this.treeLinks.click(function(e) {
-            var link = $(this),
-            submenu = link.parent(),
-            submenuList = link.next();
-
-            if(submenuList.is(':visible'))
-                _self.collapseTreeItem(submenu);
-            else
-                _self.expandTreeItem(submenu, false);
-
-            e.preventDefault();
-        });
-    },
-
-    collapseRootSubmenu: function(header) {
-        var panel = header.next();
-
-        header.attr('aria-expanded', false).removeClass('ui-state-active ui-corner-top').addClass('ui-state-hover ui-corner-all')
-                            .children('.ui-icon').removeClass('ui-icon-triangle-1-s').addClass('ui-icon-triangle-1-e');
-
-        panel.attr('aria-hidden', true).slideUp('normal', 'easeInOutCirc');
-        
-        this.removeAsExpanded(panel);
-    },
-
-    expandRootSubmenu: function(header, restoring) {
-        var panel = header.next();
-
-        header.attr('aria-expanded', false).addClass('ui-state-active ui-corner-top').removeClass('ui-state-hover ui-corner-all')
-                .children('.ui-icon').removeClass('ui-icon-triangle-1-e').addClass('ui-icon-triangle-1-s');
-
-        if(restoring) {
-            panel.attr('aria-hidden', false).show();
-        }
-        else {
-            panel.attr('aria-hidden', false).slideDown('normal', 'easeInOutCirc');
-            
-            this.addAsExpanded(panel);
-        }
-    },
-
-    expandTreeItem: function(submenu, restoring) {
-        submenu.find('> .ui-menuitem-link > .ui-panelmenu-icon').addClass('ui-icon-triangle-1-s');
-        submenu.children('.ui-menu-list').show();
-        
-        if(!restoring) {
-            this.addAsExpanded(submenu);
-        }
-    },
-
-    collapseTreeItem: function(submenu) {
-        submenu.find('> .ui-menuitem-link > .ui-panelmenu-icon').removeClass('ui-icon-triangle-1-s');
-        submenu.children('.ui-menu-list').hide();
-        
-        this.removeAsExpanded(submenu);
-    },
-    
-    saveState: function() {
-        var expandedNodeIds = this.expandedNodes.join(',');
-        
-        PrimeFaces.setCookie(this.stateKey, expandedNodeIds);
-    },
-    
-    restoreState: function() {
-        var expandedNodeIds = PrimeFaces.getCookie(this.stateKey);
-
-        if(expandedNodeIds) {
-            this.collapseAll();
-            this.expandedNodes = expandedNodeIds.split(',');
-            
-            for(var i = 0 ; i < this.expandedNodes.length; i++) {
-                var element = $(PrimeFaces.escapeClientId(this.expandedNodes[i]));
-                if(element.is('div.ui-panelmenu-content'))
-                    this.expandRootSubmenu(element.prev(), true);
-                else if(element.is('li.ui-menu-parent'))
-                    this.expandTreeItem(element, true);
-            }
-        }
-        else {
-            this.expandedNodes = [];
-            var activeHeaders = this.headers.filter('.ui-state-active'),
-            activeTreeSubmenus = this.jq.find('.ui-menu-parent > .ui-menu-list:not(.ui-helper-hidden)');
-    
-            for(var i = 0; i < activeHeaders.length; i++) {
-                this.expandedNodes.push(activeHeaders.eq(i).next().attr('id'));
-            }
-            
-            for(var i = 0; i < activeTreeSubmenus.length; i++) {
-                this.expandedNodes.push(activeTreeSubmenus.eq(i).parent().attr('id'));
-            }
-        }
-    },
-    
-    removeAsExpanded: function(element) {
-        var id = element.attr('id');
-        
-        this.expandedNodes = $.grep(this.expandedNodes, function(value) {
-            return value != id;
-        });
-        
-        this.saveState();
-    },
-
-    addAsExpanded: function(element) {
-        this.expandedNodes.push(element.attr('id'));
-
-        this.saveState();
-    },
-    
-    clearState: function() {
-        PrimeFaces.setCookie(this.stateKey, null);
-    },
-    
-    collapseAll: function() {
-        this.headers.filter('.ui-state-active').each(function() {
-            var header = $(this);
-            header.removeClass('ui-state-active').children('.ui-icon-triangle-1-s').addClass('ui-icon-triangle-1-e').removeClass('ui-icon-triangle-1-s');
-            header.next().addClass('ui-helper-hidden');
-        });
-        
-        this.jq.find('.ui-menu-parent > .ui-menu-list:not(.ui-helper-hidden)').each(function() {
-            $(this).addClass('ui-helper-hidden').prev().children('.ui-panelmenu-icon').removeClass('ui-icon-triangle-1-s').addClass('ui-icon-triangle-1-e');
-        });
-    }
-
-});
-
-/**
- * PrimeFaces TabMenu Widget
- */
-PrimeFaces.widget.TabMenu = PrimeFaces.widget.Menu.extend({
-    
-    init: function(cfg) {
-        this._super(cfg);
-        
-        this.items = this.jq.find('> .ui-tabmenu-nav > li:not(.ui-state-disabled)');
-
-        this.bindEvents();
-    },
-    
-    bindEvents: function() {
-        this.items.on('mouseover.tabmenu', function(e) {
-                    var element = $(this);
-                    if(!element.hasClass('ui-state-active')) {
-                        element.addClass('ui-state-hover');
-                    }
-                })
-                .on('mouseout.tabmenu', function(e) {
-                    $(this).removeClass('ui-state-hover');
-                });
-    }
->>>>>>> c457b589
 });